--- conflicted
+++ resolved
@@ -156,18 +156,7 @@
     }
   }
 
-<<<<<<< HEAD
-  // solve the redirected to home page
-  async googleCallback(req: Request, res: Response) {
-    try {
-      if (!req.user) {
-        const frontendUrl =
-          process.env.NODE_ENV === "development"
-            ? "http://localhost:3000"
-            : "https://ss-hr-fe.vercel.app";
-        return res.redirect(`${frontendUrl}/login?error=google_auth_failed`);
-      }
-=======
+
 //   async googleCallback(req: Request, res: Response) {
 //   try {
 //     if (!req.user) {
@@ -198,34 +187,16 @@
         : 'https://ss-hr-fe.vercel.app';
       return res.redirect(`${frontendUrl}/login?error=google_auth_failed`);
     }
->>>>>>> 22af83cb
-
-      const result = await this.googleAuthUseCase.execute(req.user as any);
-
-<<<<<<< HEAD
-      res.cookie("token", result.user.token, {
-        maxAge: 2 * 24 * 60 * 60 * 1000,
-        httpOnly: true,
-        sameSite: "strict",
-        secure: appConfig.nodeEnv !== "development",
-      });
-
-      const frontendUrl =
-        process.env.NODE_ENV === "development"
-          ? "http://localhost:3000"
-          : "https://ss-hr-fe.vercel.app";
-      res.redirect(`${frontendUrl}/`);
-    } catch (error) {
-      console.log("Google auth error:", error);
-      const frontendUrl =
-        process.env.NODE_ENV === "development"
-          ? "http://localhost:3000"
-          : "https://ss-hr-fe.vercel.app";
-      res.redirect(`${frontendUrl}/login?error=google_auth_failed`);
-    }
-  }
-}
-=======
+
+    const result = await this.googleAuthUseCase.execute(req.user as any);
+    
+    res.cookie("token", result.user.token, {
+      maxAge: 2 * 24 * 60 * 60 * 1000,
+      httpOnly: true,
+      sameSite: 'strict',
+      secure: appConfig.nodeEnv !== 'development'
+    });
+
     const frontendUrl = process.env.NODE_ENV === 'development' 
       ? 'http://localhost:3000' 
       : 'https://ss-hr-fe.vercel.app';
@@ -238,11 +209,7 @@
     res.redirect(`${frontendUrl}/login?error=google_auth_failed`);
   }
 }
-
-
-
 }
->>>>>>> 22af83cb
 
 const authController = new AuthController(
   registerUseCase,
